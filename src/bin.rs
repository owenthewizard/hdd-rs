--- conflicted
+++ resolved
@@ -207,8 +207,8 @@
 			.short("d") // smartctl-like
 			.long("device") // smartctl-like
 			.takes_value(true)
-			.possible_values(&["ata"])
-			.help("device type")
+			.possible_values(&["ata", "sat"])
+			.help("device type (default is ata)")
 		)
 		.arg(Arg::with_name("device")
 			.help("Device to query")
@@ -217,7 +217,14 @@
 		)
 		.get_matches();
 
-	let (exec, task) = match args.value_of("device") {
+	let (exec, task): (
+		fn(&File, u8, u8, u8, u8) -> Result<[u8; 512], std::io::Error>,
+		fn(&File, u8, u8, u8, u8, u8, u8, u8) -> Result<[u8; 7], std::io::Error>
+	) = match args.value_of("device") {
+		Some("sat") => (
+			scsi::ata_pass_through_16_exec,
+			scsi::ata_pass_through_16_task,
+		),
 		_ => (ata::ata_exec, ata::ata_task),
 	};
 
@@ -255,11 +262,7 @@
 	let mut json_map = serde_json::Map::new();
 
 	if print_info || print_attrs || print_health {
-<<<<<<< HEAD
 		let data = exec(&file, ata::WIN_IDENTIFY, 1, 0, 1).unwrap();
-=======
-		let data = scsi::ata_pass_through_16_exec(&file, ata::WIN_IDENTIFY, 1, 0, 1).unwrap();
->>>>>>> a58a3be0
 		let id = id::parse_id(&data);
 
 		let dbentry = drivedb.as_ref().map(|drivedb| drivedb::match_entry(
@@ -289,11 +292,7 @@
 
 		if print_health {
 			when_smart_enabled(&id.smart, "health status", || {
-<<<<<<< HEAD
 				let data = task(&file,
-=======
-				let data = scsi::ata_pass_through_16_task(&file,
->>>>>>> a58a3be0
 					ata::SMART_CMD, ata::SMART_STATUS,
 					0, 0, 0x4f, 0xc2, 0,
 				).unwrap();
@@ -313,13 +312,8 @@
 
 		if print_attrs {
 			when_smart_enabled(&id.smart, "attributes", || {
-<<<<<<< HEAD
 				let data = exec(&file, ata::WIN_SMART, 0, ata::SMART_READ_VALUES, 1).unwrap();
 				let thresh = exec(&file, ata::WIN_SMART, 0, ata::SMART_READ_THRESHOLDS, 1).unwrap();
-=======
-				let data = scsi::ata_pass_through_16_exec(&file, ata::WIN_SMART, 0, ata::SMART_READ_VALUES, 1).unwrap();
-				let thresh = scsi::ata_pass_through_16_exec(&file, ata::WIN_SMART, 0, ata::SMART_READ_THRESHOLDS, 1).unwrap();
->>>>>>> a58a3be0
 
 				let values = attr::parse_smart_values(&data, &thresh, &dbentry);
 
